--- conflicted
+++ resolved
@@ -404,7 +404,6 @@
     return chemfp.load_fingerprints(path, **kwargs)
 
 
-<<<<<<< HEAD
 def load_fps(
     version: str | None = None, *, prefix: Sequence[str] | None = None
 ) -> dict[str, numpy.ndarray]:
@@ -434,7 +433,8 @@
             ConvertToNumpyArray(bitvect, arr)
             rv[chembl_id] = arr
     return rv
-=======
+
+
 # docstr-coverage:excused `overload`
 @overload
 def download_chemreps(
@@ -453,7 +453,6 @@
     prefix: Sequence[str] | None = ...,
     return_version: Literal[False] = False,
 ) -> Path: ...
->>>>>>> 9dd409da
 
 
 def download_chemreps(
