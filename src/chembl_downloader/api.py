--- conflicted
+++ resolved
@@ -184,10 +184,7 @@
 def _get_version_info(version: VersionHint | None, prefix: Sequence[str] | None) -> VersionInfo:
     if isinstance(version, VersionInfo):
         return version
-<<<<<<< HEAD
-=======
-
->>>>>>> 6ff1a364
+
     flavor = _ensure_version_helper(version)
     if prefix is None:
         # it's important that this is a None check so it's possible
