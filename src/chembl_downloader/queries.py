--- conflicted
+++ resolved
@@ -153,7 +153,6 @@
     AND pref_name IS NOT NULL
 """
 
-<<<<<<< HEAD
 #: Return the count of molecules
 COUNT_QUERY_SQL = """\
 SELECT COUNT(MOLECULE_DICTIONARY.chembl_id) as count
@@ -161,7 +160,7 @@
 JOIN COMPOUND_STRUCTURES ON MOLECULE_DICTIONARY.molregno == COMPOUND_STRUCTURES.molregno
 WHERE molecule_dictionary.pref_name IS NOT NULL
 """
-=======
+
 
 def get_document_molecule_sql(document_chembl_id: str) -> str:
     """Get all molecules mentioned in a document."""
@@ -177,5 +176,4 @@
                 JOIN COMPOUND_STRUCTURES ON COMPOUND_RECORDS.molregno == COMPOUND_STRUCTURES.molregno
             WHERE DOCS.chembl_id = '{document_chembl_id}'
         """  # noqa: S608
-    )
->>>>>>> ceda5e6c
+    )