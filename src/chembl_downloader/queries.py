# -*- coding: utf-8 -*-

"""A collection of query strings for ChEMBL."""

from textwrap import dedent

__all__ = [
    "ID_NAME_QUERY",
    "ACTIVITIES_QUERY",
    "get_assay_sql",
    "DRUG_INDICATIONS_SQL",
    "CHEBI_UNMAPPED_SQL",
]


def markdown(s: str):
    """Get a markdown object for pretty display in Jupyter."""
    from IPython.display import Markdown

    return Markdown(f"```sql\n{s.lstrip()}```")


#: This query yields tuples of ChEMBL identifiers and their preferred names, omitting
#: pairs where there is no name or if there's no structure
ID_NAME_QUERY = """\
SELECT
    MOLECULE_DICTIONARY.chembl_id,
    MOLECULE_DICTIONARY.pref_name
FROM MOLECULE_DICTIONARY
JOIN COMPOUND_STRUCTURES ON MOLECULE_DICTIONARY.molregno == COMPOUND_STRUCTURES.molregno
WHERE molecule_dictionary.pref_name IS NOT NULL
"""

#: This query returns five examples from the molecule dictionary table
ID_NAME_QUERY_EXAMPLE = ID_NAME_QUERY + "\nLIMIT 5"

ACTIVITIES_QUERY = """\
SELECT
    COMPOUND_STRUCTURES.canonical_smiles,
    MOLECULE_DICTIONARY.chembl_id,
    ACTIVITIES.BAO_ENDPOINT,
    ACTIVITIES.STANDARD_RELATION,
    ACTIVITIES.STANDARD_VALUE,
    ACTIVITIES.STANDARD_UNITS,
    ASSAYS.ASSAY_TYPE,
    TARGET_DICTIONARY.organism,
    ASSAYS.TID,
    TARGET_DICTIONARY.chembl_id as target_chembl_id,
    TARGET_DICTIONARY.pref_name
FROM MOLECULE_DICTIONARY
JOIN COMPOUND_STRUCTURES ON MOLECULE_DICTIONARY.molregno == COMPOUND_STRUCTURES.molregno
JOIN ACTIVITIES ON MOLECULE_DICTIONARY.molregno == ACTIVITIES.molregno
JOIN ASSAYS ON ACTIVITIES.ASSAY_ID == ASSAYS.ASSAY_ID
JOIN TARGET_DICTIONARY ON ASSAYS.TID == TARGET_DICTIONARY.TID
WHERE
    assay_type in ('B','F')
    and ACTIVITIES.standard_value is not null
    and ACTIVITIES.standard_units = 'nM'
    and ACTIVITIES.standard_relation is not null
    and ACTIVITIES.standard_type = 'IC50'
    and ACTIVITIES.standard_relation = '='
"""


def get_assay_sql(assay_chembl_id: str) -> str:
    """Get the SQL for the given assay."""
    return dedent(
        f"""\
        SELECT
            COMPOUND_STRUCTURES.canonical_smiles,
            MOLECULE_DICTIONARY.chembl_id,
            ACTIVITIES.STANDARD_TYPE,
            ACTIVITIES.STANDARD_RELATION,
            ACTIVITIES.STANDARD_VALUE,
            ACTIVITIES.STANDARD_UNITS
        FROM MOLECULE_DICTIONARY
        JOIN COMPOUND_STRUCTURES ON MOLECULE_DICTIONARY.molregno == COMPOUND_STRUCTURES.molregno
        JOIN ACTIVITIES ON MOLECULE_DICTIONARY.molregno == ACTIVITIES.molregno
        JOIN ASSAYS ON ACTIVITIES.ASSAY_ID == ASSAYS.ASSAY_ID
        WHERE
            ASSAYS.chembl_id = '{assay_chembl_id}'
            and ACTIVITIES.standard_value is not null
            and ACTIVITIES.standard_relation is not null
            and ACTIVITIES.standard_relation = '='
    """  # noqa: S608
    )


<<<<<<< HEAD
#: Return the count of molecules
COUNT_QUERY = """\
SELECT COUNT(MOLECULE_DICTIONARY.chembl_id) as count
FROM MOLECULE_DICTIONARY
JOIN COMPOUND_STRUCTURES ON MOLECULE_DICTIONARY.molregno == COMPOUND_STRUCTURES.molregno
WHERE molecule_dictionary.pref_name IS NOT NULL
=======
DRUG_INDICATIONS_SQL = """\
SELECT
    MOLECULE_DICTIONARY.chembl_id,
    MOLECULE_DICTIONARY.pref_name,
    MOLECULE_DICTIONARY.chebi_par_id,
    DRUG_INDICATION.mesh_id,
    DRUG_INDICATION.mesh_heading,
    DRUG_INDICATION.efo_id AS indication_curie,
    DRUG_INDICATION.efo_term AS indication_label,
    DRUG_INDICATION.max_phase_for_ind
FROM MOLECULE_DICTIONARY
JOIN DRUG_INDICATION ON MOLECULE_DICTIONARY.molregno == DRUG_INDICATION.molregno
"""

#: A query for ChEMBL molecules that are unmapped to ChEBI
CHEBI_UNMAPPED_SQL = """\
SELECT
    chembl_id,
    pref_name
FROM MOLECULE_DICTIONARY
WHERE
    chebi_par_id IS NULL
    AND pref_name IS NOT NULL
>>>>>>> 1fd894d5
"""<|MERGE_RESOLUTION|>--- conflicted
+++ resolved
@@ -86,14 +86,14 @@
     )
 
 
-<<<<<<< HEAD
 #: Return the count of molecules
 COUNT_QUERY = """\
 SELECT COUNT(MOLECULE_DICTIONARY.chembl_id) as count
 FROM MOLECULE_DICTIONARY
 JOIN COMPOUND_STRUCTURES ON MOLECULE_DICTIONARY.molregno == COMPOUND_STRUCTURES.molregno
 WHERE molecule_dictionary.pref_name IS NOT NULL
-=======
+"""
+
 DRUG_INDICATIONS_SQL = """\
 SELECT
     MOLECULE_DICTIONARY.chembl_id,
@@ -117,5 +117,4 @@
 WHERE
     chebi_par_id IS NULL
     AND pref_name IS NOT NULL
->>>>>>> 1fd894d5
 """