"""Tests for the API."""

import shutil
import sqlite3
import tempfile
import unittest
from pathlib import Path
from textwrap import dedent

import pandas as pd
from pystow.constants import PYSTOW_HOME_ENVVAR
from pystow.utils import mock_envvar, open_tarfile

import chembl_downloader
from chembl_downloader.api import VersionFlavors, VersionHint, _clean_ensure_version

TV = "26"


class TestApi(unittest.TestCase):
    """Tests for the API."""

<<<<<<< HEAD
    def test_clean_version(self) -> None:
        """Test cleaning the version."""
        cases: list[tuple[VersionHint, VersionFlavors]] = [
            # single digit
            ("1", VersionFlavors("01", "1")),
            (1, VersionFlavors("01", "1")),
            # double-digit
            ("35", VersionFlavors("35", "35")),
            (35, VersionFlavors("35", "35")),
            # point
            ("22.1", VersionFlavors("22_1", "22.1")),
        ]
        for input_version, expected in cases:
            with self.subTest():
                actual = _clean_ensure_version(input_version)
                self.assertEqual(
                    expected.fmt_version, actual.fmt_version, msg="incorrect format version"
                )
                self.assertEqual(
                    expected.version, actual.version, msg="incorrect normalized version"
                )
=======
    def setUp(self) -> None:
        """Set up the test case."""
        rows = [(1,), (2,), (3,)]
        columns = ["activity_id"]
        self.directory_obj = tempfile.TemporaryDirectory()
        self.directory = Path(self.directory_obj.name)

        self.version_directory = self.directory.joinpath(TV)
        self.version_directory.mkdir(exist_ok=True)

        data_path = self.directory.joinpath("test.db")
        self.tarfile_path = self.version_directory.joinpath(f"chembl_{TV}_sqlite.tar.gz")

        df = pd.DataFrame(rows, columns=columns)
        with sqlite3.connect(data_path) as conn:
            df.to_sql("activities", conn)

        inner_path = f"data/chembl_{TV}/chembl_{TV}_sqlite/chembl_{TV}.db"
        with (
            open_tarfile(self.tarfile_path, inner_path, operation="write") as inner_tarfile,
            data_path.open("rb") as source_file,
        ):
            shutil.copyfileobj(source_file, inner_tarfile)

    def tearDown(self) -> None:
        """Tear down the test case."""
        self.directory_obj.cleanup()

    def test_query_scalar(self) -> None:
        """Test querying."""
        with mock_envvar(PYSTOW_HOME_ENVVAR, self.directory.as_posix()):
            self.assertEqual(
                3,
                chembl_downloader.query_scalar(
                    "SELECT COUNT(activity_id) FROM activities",
                    prefix=[],
                    version=TV,
                ),
            )

    def test_cursor(self) -> None:
        """Test querying via a cursor."""
        with mock_envvar(PYSTOW_HOME_ENVVAR, self.directory.as_posix()):
            with chembl_downloader.cursor(prefix=[], version=TV) as cursor:
                cursor.execute("SELECT COUNT(activity_id) FROM activities")
                self.assertEqual(3, cursor.fetchone()[0])
>>>>>>> 41a95fe0

    def test_latest_version(self) -> None:
        """Test getting the latest version."""
        latest_version = chembl_downloader.latest()
        self.assertIsInstance(latest_version, str)

    def test_get_target_sql(self) -> None:
        """Test getting the target sql."""
        target = chembl_downloader.queries.get_target_sql("CHEMBL3467")
        expected = dedent(
            """\
        SELECT
            ASSAYS.chembl_id              AS assay_chembl_id,
            TARGET_DICTIONARY.target_type,
            TARGET_DICTIONARY.tax_id,
            COMPOUND_STRUCTURES.canonical_smiles,
            MOLECULE_DICTIONARY.chembl_id AS molecule_chembl_id,
            ACTIVITIES.standard_type,
            ACTIVITIES.pchembl_value
        FROM TARGET_DICTIONARY
             JOIN ASSAYS ON TARGET_DICTIONARY.tid == ASSAYS.tid
             JOIN ACTIVITIES ON ASSAYS.assay_id == ACTIVITIES.assay_id
             JOIN MOLECULE_DICTIONARY
                ON MOLECULE_DICTIONARY.molregno == ACTIVITIES.molregno
             JOIN COMPOUND_STRUCTURES
                ON MOLECULE_DICTIONARY.molregno == COMPOUND_STRUCTURES.molregno
        WHERE TARGET_DICTIONARY.chembl_id = 'CHEMBL3467'
            AND ACTIVITIES.pchembl_value IS NOT NULL
        """
        ).strip()
        self.assertEqual(expected, target)

    def test_get_target_with_max_phase(self) -> None:
        """Test getting target sql with a max phase."""
        target = chembl_downloader.queries.get_target_sql("CHEMBL3467", max_phase=True)
        expected = dedent(
            """\
                SELECT
                    ASSAYS.chembl_id              AS assay_chembl_id,
                    TARGET_DICTIONARY.target_type,
                    TARGET_DICTIONARY.tax_id,
                    COMPOUND_STRUCTURES.canonical_smiles,
                    MOLECULE_DICTIONARY.chembl_id AS molecule_chembl_id,
                    MOLECULE_DICTIONARY.max_phase,
                    ACTIVITIES.standard_type,
                    ACTIVITIES.pchembl_value
                FROM TARGET_DICTIONARY
                     JOIN ASSAYS ON TARGET_DICTIONARY.tid == ASSAYS.tid
                     JOIN ACTIVITIES ON ASSAYS.assay_id == ACTIVITIES.assay_id
                     JOIN MOLECULE_DICTIONARY
                        ON MOLECULE_DICTIONARY.molregno == ACTIVITIES.molregno
                     JOIN COMPOUND_STRUCTURES
                        ON MOLECULE_DICTIONARY.molregno == COMPOUND_STRUCTURES.molregno
                WHERE TARGET_DICTIONARY.chembl_id = 'CHEMBL3467'
                    AND ACTIVITIES.pchembl_value IS NOT NULL
                """
        ).strip()
        self.assertEqual(expected, target)<|MERGE_RESOLUTION|>--- conflicted
+++ resolved
@@ -17,10 +17,9 @@
 TV = "26"
 
 
-class TestApi(unittest.TestCase):
-    """Tests for the API."""
+class TestUtils(unittest.TestCase):
+    """Test utilities."""
 
-<<<<<<< HEAD
     def test_clean_version(self) -> None:
         """Test cleaning the version."""
         cases: list[tuple[VersionHint, VersionFlavors]] = [
@@ -42,7 +41,11 @@
                 self.assertEqual(
                     expected.version, actual.version, msg="incorrect normalized version"
                 )
-=======
+
+
+class TestApi(unittest.TestCase):
+    """Tests for the API."""
+
     def setUp(self) -> None:
         """Set up the test case."""
         rows = [(1,), (2,), (3,)]
@@ -89,7 +92,6 @@
             with chembl_downloader.cursor(prefix=[], version=TV) as cursor:
                 cursor.execute("SELECT COUNT(activity_id) FROM activities")
                 self.assertEqual(3, cursor.fetchone()[0])
->>>>>>> 41a95fe0
 
     def test_latest_version(self) -> None:
         """Test getting the latest version."""
