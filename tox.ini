--- conflicted
+++ resolved
@@ -53,11 +53,7 @@
     pep8-naming
     pydocstyle
 commands =
-<<<<<<< HEAD
     flake8 src/
-=======
-    flake8 src/chembl_downloader/
->>>>>>> fdb1697e
 description = Run the flake8 tool with several plugins (bandit, docstrings, import order, pep8 naming).
 
 [testenv:lint]
@@ -66,13 +62,8 @@
     isort
 skip_install = true
 commands =
-<<<<<<< HEAD
     black src/ notebooks/
     isort src/ notebooks/
-=======
-    black src/chembl_downloader
-    isort src/chembl_downloader
->>>>>>> fdb1697e
 description = Run linters to keep the code looking spiffy
 
 [testenv:pyroma]
